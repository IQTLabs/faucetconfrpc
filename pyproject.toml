[tool.poetry]
name = "faucetconfrpc"
version = "0.55.63"
description = "utility to manage FAUCET config files via RPC"
authors = ["Charlie Lewis <clewis@iqt.org>"]
license = "Apache-2.0"

[tool.poetry.dependencies]
<<<<<<< HEAD
python = ">=3.9 <3.12"
c65faucet = "1.0.60"
=======
python = ">=3.8 <3.11"
c65faucet = "1.0.62"
>>>>>>> 368a267d
grpcio = "1.59.0"
grpcio-tools = "1.59.0"
protobuf = "4.24.4"
prometheus_client = "0.17.1"
pybind11 = "2.11.1"
os-ken = "<=2.7.0"
# dnspython 2.3.0 is not compatible with eventlet
# https://github.com/eventlet/eventlet/issues/781
dnspython = "<2.4.3"
pyopenssl = ">22.1.0"
cryptography = "<41.0.5"

[tool.poetry.dev-dependencies]
attrs = "23.1.0"
pylint = "3.0.1"
pytype = "2023.10.5"
pytest = "7.4.2"

[tool.poetry.scripts]
faucetconfrpc_server = "faucetconfrpc.faucetconfrpc_server:serve"
faucetconfrpc_client = "faucetconfrpc.faucetconfrpc_client:main"

[tool.poetry.urls]
homepage = "https://github.com/IQTLabs/faucetconfrpc"

[build-system]
requires = ["poetry-core>=1.0.0"]
build-backend = "poetry.core.masonry.api"<|MERGE_RESOLUTION|>--- conflicted
+++ resolved
@@ -6,13 +6,8 @@
 license = "Apache-2.0"
 
 [tool.poetry.dependencies]
-<<<<<<< HEAD
 python = ">=3.9 <3.12"
-c65faucet = "1.0.60"
-=======
-python = ">=3.8 <3.11"
 c65faucet = "1.0.62"
->>>>>>> 368a267d
 grpcio = "1.59.0"
 grpcio-tools = "1.59.0"
 protobuf = "4.24.4"
