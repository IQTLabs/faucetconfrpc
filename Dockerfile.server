FROM python:3.8-slim

ENV PYTHONUNBUFFERED 1
COPY requirements.txt requirements.txt

RUN apt-get update && \
<<<<<<< HEAD
    apt-get install -y iproute2 python3-dev gcc g++ && \
    pip3 install -U pip && \
=======
    apt-get install -y iproute2 python3-dev gcc g++ libyaml-dev && \
>>>>>>> e8d3bdc0
    pip3 install --no-cache-dir --upgrade -r requirements.txt && \
    apt-get purge -y python3-dev gcc g++ && apt -y autoremove --purge && rm -rf /var/cache/* /root/.cache/*

COPY . /faucetconfrpc
WORKDIR /faucetconfrpc
RUN pip3 --no-cache-dir install .
RUN python3 -c "from faucetconfrpc.faucetconfrpc_client_lib import FaucetConfRpcClient"
RUN faucetconfrpc_client.py --help

EXPOSE 59999

ENTRYPOINT ["faucetconfrpc_server.py"]
HEALTHCHECK --interval=30s CMD ss -tln|grep -q 59999 || exit 1<|MERGE_RESOLUTION|>--- conflicted
+++ resolved
@@ -4,12 +4,8 @@
 COPY requirements.txt requirements.txt
 
 RUN apt-get update && \
-<<<<<<< HEAD
-    apt-get install -y iproute2 python3-dev gcc g++ && \
+    apt-get install -y iproute2 python3-dev gcc g++ libyaml-dev && \
     pip3 install -U pip && \
-=======
-    apt-get install -y iproute2 python3-dev gcc g++ libyaml-dev && \
->>>>>>> e8d3bdc0
     pip3 install --no-cache-dir --upgrade -r requirements.txt && \
     apt-get purge -y python3-dev gcc g++ && apt -y autoremove --purge && rm -rf /var/cache/* /root/.cache/*
 
