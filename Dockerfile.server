--- conflicted
+++ resolved
@@ -1,4 +1,3 @@
-<<<<<<< HEAD
 FROM python:3.10-slim as grpc-builder
 
 RUN apt-get update && apt-get install -y python3-dev gcc git g++ libc6-dev
@@ -15,43 +14,14 @@
 # TODO: fails unless installed by itself.
 RUN pip3 install pynacl --no-binary pynacl
 
-=======
->>>>>>> 77b58776
 FROM python:3.10-slim as builder
 
 ENV PYTHONUNBUFFERED 1
 
-<<<<<<< HEAD
-RUN apt-get update && apt-get install -y python3-dev gcc git g++ libc6-dev libffi-dev libyaml-dev libxslt-dev libxml2-dev libssl-dev curl
-RUN pip3 install -U pip
-# TODO: to build wheels for cryptography, if necessary
-# TODO: https://github.com/rust-lang/cargo/issues/8719
-# ENV CARGO_HOME /rust
-# RUN mkdir -p /rust && \
-#  curl --proto '=https' --tlsv1.2 -sSf https://sh.rustup.rs | bash -s -- -y && \
-#  ln -s $CARGO_HOME/bin/* /usr/local/bin && \
-#  rustc --version && \
-#  pip install cryptography --no-binary cryptography && \
-#  rm -rf /rust
-RUN pip3 install cryptography
-
 COPY --from=pynacl-builder /usr/local /usr/local
 COPY --from=grpc-builder /usr/local /usr/local
-=======
 RUN apt-get update && apt-get install -y iproute2 python3-dev gcc git g++ libc6-dev libyaml-dev libffi-dev libxslt-dev libxml2-dev make curl libssl-dev
 RUN pip3 install -U pip
-# TODO: to build wheels for cryptography, if necessary
-# TODO: also work around 64/32 bit qemu issue for rustc.
-ENV CARGO_HOME /dev/shm
-RUN curl --proto '=https' --tlsv1.2 -sSf https://sh.rustup.rs | sh -s -- -y && \
-  cp $CARGO_HOME/bin/* /usr/local/bin && \
-  rustc --version && \
-  pip install cryptography --no-binary cryptography
-# TODO: fails unless installed by itself.
-RUN pip3 install pynacl --no-binary pynacl
-# TODO: wheels on non-x86 workaround with --no-binary: https://github.com/grpc/grpc/issues/27512
-RUN pip install --upgrade --force-reinstall grpcio grpcio-tools --no-binary grpcio,grpcio-tools
->>>>>>> 77b58776
 
 COPY . /faucetconfrpc
 WORKDIR /faucetconfrpc
